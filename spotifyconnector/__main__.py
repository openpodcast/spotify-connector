import json
from loguru import logger
from .connector import SpotifyConnector
<<<<<<< HEAD
import os

def main():
    # To use the library as a script, fetch the config from the environment
    BASE_URL = os.environ.get("SPOTIFY_BASE_URL")
    CLIENT_ID = os.environ.get("SPOTIFY_CLIENT_ID")
    PODCAST_ID = os.environ.get("SPOTIFY_PODCAST_ID")
    SP_DC = os.environ.get("SPOTIFY_SP_DC")
    SP_KEY = os.environ.get("SPOTIFY_SP_KEY")

    connector = SpotifyConnector(
        base_url=BASE_URL,
        client_id=CLIENT_ID,
        podcast_id=PODCAST_ID,
        sp_dc=SP_DC,
        sp_key=SP_KEY,
    )

    # Fetch metadata for podcast
    meta = connector.metadata()
    logger.info("Podcast Metadata = {}", json.dumps(meta, indent=4))

    # Fetch episodes
    # end  = dt.datetime.now()
    # start = dt.datetime.now() - dt.timedelta(days=7)
    # episodes = connector.episodes(start, end)
    # logger.info("Podcast Episodes = {}", json.dumps(episodes, indent=4))

    # Fetch stream data for podcast episode
    # end  = dt.datetime.now()
    # start = dt.datetime.now() - dt.timedelta(days=7)
    # streams = connector.streams("48DAya24YOjS7Ez49JSH3y", start, end)
    # logger.info("Podcast Streams = {}", json.dumps(streams, indent=4))

    # Fetch listener data for podcast episode
    # end  = dt.datetime.now()
    # start = dt.datetime.now() - dt.timedelta(days=7)
    # listeners = connector.listeners("48DAya24YOjS7Ez49JSH3y", start, end)
    # logger.info("Podcast Listeners = {}", json.dumps(listeners, indent=4))

    # Fetch aggregate data for podcast episode
    # end  = dt.datetime.now()
    # start = dt.datetime.now() - dt.timedelta(days=7)
    # aggregate  = connector.aggregate("48DAya24YOjS7Ez49JSH3y", start, end)
    # logger.info("Podcast Aggregate = {}", json.dumps(aggregate, indent=4))

if __name__ == "__main__":
    main()
=======
import datetime as dt

# To use the library as a script, fetch the config from the environment
import os
BASE_URL = os.environ.get("SPOTIFY_BASE_URL")
CLIENT_ID = os.environ.get("SPOTIFY_CLIENT_ID")
PODCAST_ID = os.environ.get("SPOTIFY_PODCAST_ID")
SP_DC = os.environ.get("SPOTIFY_SP_DC")
SP_KEY = os.environ.get("SPOTIFY_SP_KEY")

connector = SpotifyConnector(
    base_url=BASE_URL,
    client_id=CLIENT_ID,
    podcast_id=PODCAST_ID,
    sp_dc=SP_DC,
    sp_key=SP_KEY,
)

# Fetch metadata for podcast
meta = connector.metadata()
logger.info("Podcast Metadata = {}", json.dumps(meta, indent=4))

# Fetch episodes
# end  = dt.datetime.now()
# start = dt.datetime.now() - dt.timedelta(days=7)
# episodes = connector.episodes(start, end)
# logger.info("Podcast Episodes = {}", json.dumps(episodes, indent=4))

# Fetch stream data for podcast episode
# end  = dt.datetime.now()
# start = dt.datetime.now() - dt.timedelta(days=7)
# streams = connector.streams("48DAya24YOjS7Ez49JSH3y", start, end)
# logger.info("Podcast Streams = {}", json.dumps(streams, indent=4))

# Fetch listener data for podcast episode
# end  = dt.datetime.now()
# start = dt.datetime.now() - dt.timedelta(days=7)
# listeners = connector.listeners("48DAya24YOjS7Ez49JSH3y", start, end)
# logger.info("Podcast Listeners = {}", json.dumps(listeners, indent=4))

# Fetch aggregate data for podcast episode
# end  = dt.datetime.now()
# start = dt.datetime.now() - dt.timedelta(days=7)
# aggregate  = connector.aggregate("48DAya24YOjS7Ez49JSH3y", start, end)
# logger.info("Podcast Aggregate = {}", json.dumps(aggregate, indent=4))

# Fetch performance data for podcast episode
performance = connector.performance("48DAya24YOjS7Ez49JSH3y")
logger.info("Podcast Performance = {}", json.dumps(performance, indent=4))
>>>>>>> 5bf38586
<|MERGE_RESOLUTION|>--- conflicted
+++ resolved
@@ -1,8 +1,8 @@
 import json
 from loguru import logger
 from .connector import SpotifyConnector
-<<<<<<< HEAD
 import os
+import datetime as dt
 
 def main():
     # To use the library as a script, fetch the config from the environment
@@ -47,57 +47,10 @@
     # start = dt.datetime.now() - dt.timedelta(days=7)
     # aggregate  = connector.aggregate("48DAya24YOjS7Ez49JSH3y", start, end)
     # logger.info("Podcast Aggregate = {}", json.dumps(aggregate, indent=4))
+    
+    # Fetch performance data for podcast episode
+    # performance = connector.performance("48DAya24YOjS7Ez49JSH3y")
+    # logger.info("Podcast Performance = {}", json.dumps(performance, indent=4))
 
 if __name__ == "__main__":
-    main()
-=======
-import datetime as dt
-
-# To use the library as a script, fetch the config from the environment
-import os
-BASE_URL = os.environ.get("SPOTIFY_BASE_URL")
-CLIENT_ID = os.environ.get("SPOTIFY_CLIENT_ID")
-PODCAST_ID = os.environ.get("SPOTIFY_PODCAST_ID")
-SP_DC = os.environ.get("SPOTIFY_SP_DC")
-SP_KEY = os.environ.get("SPOTIFY_SP_KEY")
-
-connector = SpotifyConnector(
-    base_url=BASE_URL,
-    client_id=CLIENT_ID,
-    podcast_id=PODCAST_ID,
-    sp_dc=SP_DC,
-    sp_key=SP_KEY,
-)
-
-# Fetch metadata for podcast
-meta = connector.metadata()
-logger.info("Podcast Metadata = {}", json.dumps(meta, indent=4))
-
-# Fetch episodes
-# end  = dt.datetime.now()
-# start = dt.datetime.now() - dt.timedelta(days=7)
-# episodes = connector.episodes(start, end)
-# logger.info("Podcast Episodes = {}", json.dumps(episodes, indent=4))
-
-# Fetch stream data for podcast episode
-# end  = dt.datetime.now()
-# start = dt.datetime.now() - dt.timedelta(days=7)
-# streams = connector.streams("48DAya24YOjS7Ez49JSH3y", start, end)
-# logger.info("Podcast Streams = {}", json.dumps(streams, indent=4))
-
-# Fetch listener data for podcast episode
-# end  = dt.datetime.now()
-# start = dt.datetime.now() - dt.timedelta(days=7)
-# listeners = connector.listeners("48DAya24YOjS7Ez49JSH3y", start, end)
-# logger.info("Podcast Listeners = {}", json.dumps(listeners, indent=4))
-
-# Fetch aggregate data for podcast episode
-# end  = dt.datetime.now()
-# start = dt.datetime.now() - dt.timedelta(days=7)
-# aggregate  = connector.aggregate("48DAya24YOjS7Ez49JSH3y", start, end)
-# logger.info("Podcast Aggregate = {}", json.dumps(aggregate, indent=4))
-
-# Fetch performance data for podcast episode
-performance = connector.performance("48DAya24YOjS7Ez49JSH3y")
-logger.info("Podcast Performance = {}", json.dumps(performance, indent=4))
->>>>>>> 5bf38586
+    main()